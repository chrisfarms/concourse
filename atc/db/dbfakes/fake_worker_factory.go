--- conflicted
+++ resolved
@@ -10,22 +10,6 @@
 )
 
 type FakeWorkerFactory struct {
-<<<<<<< HEAD
-	FindWorkerForContainerByOwnerStub        func(db.ContainerOwner) (db.Worker, bool, error)
-	findWorkerForContainerByOwnerMutex       sync.RWMutex
-	findWorkerForContainerByOwnerArgsForCall []struct {
-		arg1 db.ContainerOwner
-	}
-	findWorkerForContainerByOwnerReturns struct {
-		result1 db.Worker
-		result2 bool
-		result3 error
-	}
-	findWorkerForContainerByOwnerReturnsOnCall map[int]struct {
-		result1 db.Worker
-		result2 bool
-		result3 error
-=======
 	BuildContainersCountPerWorkerStub        func() (map[string]int, error)
 	buildContainersCountPerWorkerMutex       sync.RWMutex
 	buildContainersCountPerWorkerArgsForCall []struct {
@@ -50,7 +34,6 @@
 	findWorkersForContainerByOwnerReturnsOnCall map[int]struct {
 		result1 []db.Worker
 		result2 error
->>>>>>> 0cba188c
 	}
 	GetWorkerStub        func(string) (db.Worker, bool, error)
 	getWorkerMutex       sync.RWMutex
@@ -124,62 +107,6 @@
 	invocationsMutex sync.RWMutex
 }
 
-<<<<<<< HEAD
-func (fake *FakeWorkerFactory) FindWorkerForContainerByOwner(arg1 db.ContainerOwner) (db.Worker, bool, error) {
-	fake.findWorkerForContainerByOwnerMutex.Lock()
-	ret, specificReturn := fake.findWorkerForContainerByOwnerReturnsOnCall[len(fake.findWorkerForContainerByOwnerArgsForCall)]
-	fake.findWorkerForContainerByOwnerArgsForCall = append(fake.findWorkerForContainerByOwnerArgsForCall, struct {
-		arg1 db.ContainerOwner
-	}{arg1})
-	fake.recordInvocation("FindWorkerForContainerByOwner", []interface{}{arg1})
-	fake.findWorkerForContainerByOwnerMutex.Unlock()
-	if fake.FindWorkerForContainerByOwnerStub != nil {
-		return fake.FindWorkerForContainerByOwnerStub(arg1)
-	}
-	if specificReturn {
-		return ret.result1, ret.result2, ret.result3
-	}
-	fakeReturns := fake.findWorkerForContainerByOwnerReturns
-	return fakeReturns.result1, fakeReturns.result2, fakeReturns.result3
-}
-
-func (fake *FakeWorkerFactory) FindWorkerForContainerByOwnerCallCount() int {
-	fake.findWorkerForContainerByOwnerMutex.RLock()
-	defer fake.findWorkerForContainerByOwnerMutex.RUnlock()
-	return len(fake.findWorkerForContainerByOwnerArgsForCall)
-}
-
-func (fake *FakeWorkerFactory) FindWorkerForContainerByOwnerArgsForCall(i int) db.ContainerOwner {
-	fake.findWorkerForContainerByOwnerMutex.RLock()
-	defer fake.findWorkerForContainerByOwnerMutex.RUnlock()
-	argsForCall := fake.findWorkerForContainerByOwnerArgsForCall[i]
-	return argsForCall.arg1
-}
-
-func (fake *FakeWorkerFactory) FindWorkerForContainerByOwnerReturns(result1 db.Worker, result2 bool, result3 error) {
-	fake.FindWorkerForContainerByOwnerStub = nil
-	fake.findWorkerForContainerByOwnerReturns = struct {
-		result1 db.Worker
-		result2 bool
-		result3 error
-	}{result1, result2, result3}
-}
-
-func (fake *FakeWorkerFactory) FindWorkerForContainerByOwnerReturnsOnCall(i int, result1 db.Worker, result2 bool, result3 error) {
-	fake.FindWorkerForContainerByOwnerStub = nil
-	if fake.findWorkerForContainerByOwnerReturnsOnCall == nil {
-		fake.findWorkerForContainerByOwnerReturnsOnCall = make(map[int]struct {
-			result1 db.Worker
-			result2 bool
-			result3 error
-		})
-	}
-	fake.findWorkerForContainerByOwnerReturnsOnCall[i] = struct {
-		result1 db.Worker
-		result2 bool
-		result3 error
-	}{result1, result2, result3}
-=======
 func (fake *FakeWorkerFactory) BuildContainersCountPerWorker() (map[string]int, error) {
 	fake.buildContainersCountPerWorkerMutex.Lock()
 	ret, specificReturn := fake.buildContainersCountPerWorkerReturnsOnCall[len(fake.buildContainersCountPerWorkerArgsForCall)]
@@ -296,7 +223,6 @@
 		result1 []db.Worker
 		result2 error
 	}{result1, result2}
->>>>>>> 0cba188c
 }
 
 func (fake *FakeWorkerFactory) GetWorker(arg1 string) (db.Worker, bool, error) {
@@ -619,15 +545,10 @@
 func (fake *FakeWorkerFactory) Invocations() map[string][][]interface{} {
 	fake.invocationsMutex.RLock()
 	defer fake.invocationsMutex.RUnlock()
-<<<<<<< HEAD
-	fake.findWorkerForContainerByOwnerMutex.RLock()
-	defer fake.findWorkerForContainerByOwnerMutex.RUnlock()
-=======
 	fake.buildContainersCountPerWorkerMutex.RLock()
 	defer fake.buildContainersCountPerWorkerMutex.RUnlock()
 	fake.findWorkersForContainerByOwnerMutex.RLock()
 	defer fake.findWorkersForContainerByOwnerMutex.RUnlock()
->>>>>>> 0cba188c
 	fake.getWorkerMutex.RLock()
 	defer fake.getWorkerMutex.RUnlock()
 	fake.heartbeatWorkerMutex.RLock()
