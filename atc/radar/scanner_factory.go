package radar

import (
	"time"

	"code.cloudfoundry.org/clock"
	"github.com/concourse/concourse/atc/creds"
	"github.com/concourse/concourse/atc/db"
	"github.com/concourse/concourse/atc/resource"
)

// ScannerFactory is the same interface as resourceserver/server.go
// They are in two places because there would be cyclic dependencies otherwise

// go:generate counterfeiter . ScannerFactory
type ScannerFactory interface {
	NewResourceScanner(dbPipeline db.Pipeline) Scanner
	NewResourceTypeScanner(dbPipeline db.Pipeline) Scanner
}

type scannerFactory struct {
<<<<<<< HEAD
	resourceFactory                   resource.ResourceFactory
	resourceConfigCheckSessionFactory db.ResourceConfigCheckSessionFactory
	resourceTypeCheckingInterval      time.Duration
	resourceCheckingInterval          time.Duration
	externalURL                       string
	variablesFactory                  creds.VariablesFactory

	conn db.Conn
=======
	resourceFactory              resource.ResourceFactory
	resourceConfigFactory        db.ResourceConfigFactory
	resourceTypeCheckingInterval time.Duration
	resourceCheckingInterval     time.Duration
	externalURL                  string
	variablesFactory             creds.VariablesFactory
>>>>>>> 0cba188c
}

var ContainerExpiries = db.ContainerOwnerExpiries{
	GraceTime: 2 * time.Minute,
	Min:       5 * time.Minute,
	Max:       1 * time.Hour,
}

func NewScannerFactory(
	conn db.Conn,
	resourceFactory resource.ResourceFactory,
	resourceConfigFactory db.ResourceConfigFactory,
	resourceTypeCheckingInterval time.Duration,
	resourceCheckingInterval time.Duration,
	externalURL string,
	variablesFactory creds.VariablesFactory,
) ScannerFactory {
	return &scannerFactory{
<<<<<<< HEAD
		conn:                              conn,
		resourceFactory:                   resourceFactory,
		resourceConfigCheckSessionFactory: resourceConfigCheckSessionFactory,
		resourceCheckingInterval:          resourceCheckingInterval,
		resourceTypeCheckingInterval:      resourceTypeCheckingInterval,
		externalURL:                       externalURL,
		variablesFactory:                  variablesFactory,
=======
		resourceFactory:              resourceFactory,
		resourceConfigFactory:        resourceConfigFactory,
		resourceCheckingInterval:     resourceCheckingInterval,
		resourceTypeCheckingInterval: resourceTypeCheckingInterval,
		externalURL:                  externalURL,
		variablesFactory:             variablesFactory,
>>>>>>> 0cba188c
	}
}

func (f *scannerFactory) NewResourceScanner(dbPipeline db.Pipeline) Scanner {
	variables := f.variablesFactory.NewVariables(dbPipeline.TeamName(), dbPipeline.Name())

<<<<<<< HEAD
	resourceTypeScanner := NewResourceTypeScanner(
		f.conn,
		clock.NewClock(),
		f.resourceFactory,
		f.resourceConfigCheckSessionFactory,
		f.resourceTypeCheckingInterval,
		dbPipeline,
		f.externalURL,
		variables,
	)

=======
>>>>>>> 0cba188c
	return NewResourceScanner(
		f.conn,
		clock.NewClock(),
		f.resourceFactory,
		f.resourceConfigFactory,
		f.resourceCheckingInterval,
		dbPipeline,
		f.externalURL,
		variables,
	)
}

func (f *scannerFactory) NewResourceTypeScanner(dbPipeline db.Pipeline) Scanner {
	variables := f.variablesFactory.NewVariables(dbPipeline.TeamName(), dbPipeline.Name())

	return NewResourceTypeScanner(
		f.conn,
		clock.NewClock(),
		f.resourceFactory,
		f.resourceConfigFactory,
		f.resourceTypeCheckingInterval,
		dbPipeline,
		f.externalURL,
		variables,
	)
}<|MERGE_RESOLUTION|>--- conflicted
+++ resolved
@@ -19,23 +19,13 @@
 }
 
 type scannerFactory struct {
-<<<<<<< HEAD
-	resourceFactory                   resource.ResourceFactory
-	resourceConfigCheckSessionFactory db.ResourceConfigCheckSessionFactory
-	resourceTypeCheckingInterval      time.Duration
-	resourceCheckingInterval          time.Duration
-	externalURL                       string
-	variablesFactory                  creds.VariablesFactory
-
-	conn db.Conn
-=======
 	resourceFactory              resource.ResourceFactory
-	resourceConfigFactory        db.ResourceConfigFactory
 	resourceTypeCheckingInterval time.Duration
 	resourceCheckingInterval     time.Duration
 	externalURL                  string
 	variablesFactory             creds.VariablesFactory
->>>>>>> 0cba188c
+
+	conn db.Conn
 }
 
 var ContainerExpiries = db.ContainerOwnerExpiries{
@@ -47,54 +37,28 @@
 func NewScannerFactory(
 	conn db.Conn,
 	resourceFactory resource.ResourceFactory,
-	resourceConfigFactory db.ResourceConfigFactory,
 	resourceTypeCheckingInterval time.Duration,
 	resourceCheckingInterval time.Duration,
 	externalURL string,
 	variablesFactory creds.VariablesFactory,
 ) ScannerFactory {
 	return &scannerFactory{
-<<<<<<< HEAD
-		conn:                              conn,
-		resourceFactory:                   resourceFactory,
-		resourceConfigCheckSessionFactory: resourceConfigCheckSessionFactory,
-		resourceCheckingInterval:          resourceCheckingInterval,
-		resourceTypeCheckingInterval:      resourceTypeCheckingInterval,
-		externalURL:                       externalURL,
-		variablesFactory:                  variablesFactory,
-=======
+		conn:                         conn,
 		resourceFactory:              resourceFactory,
-		resourceConfigFactory:        resourceConfigFactory,
 		resourceCheckingInterval:     resourceCheckingInterval,
 		resourceTypeCheckingInterval: resourceTypeCheckingInterval,
 		externalURL:                  externalURL,
 		variablesFactory:             variablesFactory,
->>>>>>> 0cba188c
 	}
 }
 
 func (f *scannerFactory) NewResourceScanner(dbPipeline db.Pipeline) Scanner {
 	variables := f.variablesFactory.NewVariables(dbPipeline.TeamName(), dbPipeline.Name())
 
-<<<<<<< HEAD
-	resourceTypeScanner := NewResourceTypeScanner(
-		f.conn,
-		clock.NewClock(),
-		f.resourceFactory,
-		f.resourceConfigCheckSessionFactory,
-		f.resourceTypeCheckingInterval,
-		dbPipeline,
-		f.externalURL,
-		variables,
-	)
-
-=======
->>>>>>> 0cba188c
 	return NewResourceScanner(
 		f.conn,
 		clock.NewClock(),
 		f.resourceFactory,
-		f.resourceConfigFactory,
 		f.resourceCheckingInterval,
 		dbPipeline,
 		f.externalURL,
@@ -109,7 +73,6 @@
 		f.conn,
 		clock.NewClock(),
 		f.resourceFactory,
-		f.resourceConfigFactory,
 		f.resourceTypeCheckingInterval,
 		dbPipeline,
 		f.externalURL,
