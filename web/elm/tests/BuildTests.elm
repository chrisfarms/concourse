--- conflicted
+++ resolved
@@ -269,35 +269,7 @@
                                                 , id = "stepid"
                                                 }
                                       }
-                                    ]
-                        )
-                    |> Tuple.first
-                    |> Application.update
-<<<<<<< HEAD
-                        (Msgs.SubMsg 1
-                            (SubPage.Msgs.BuildMsg
-                                (Build.Msgs.BuildEventsMsg <|
-                                    Build.Msgs.Events <|
-                                        Ok <|
-                                            Array.fromList
-                                                [ STModels.StartTask
-                                                    { source = "stdout"
-                                                    , id = "stepid"
-                                                    }
-                                                , STModels.Log
-                                                    { source = "stdout"
-                                                    , id = "stepid"
-                                                    }
-                                                    "log message"
-                                                    Nothing
-                                                ]
-                                )
-                            )
-=======
-                        (Msgs.DeliveryReceived <|
-                            EventsReceived <|
-                                Ok <|
-                                    [ { url = "http://localhost:8080/api/v1/builds/307/events"
+                                    , { url = "http://localhost:8080/api/v1/builds/307/events"
                                       , data =
                                             STModels.Log
                                                 { source = "stdout"
@@ -307,7 +279,6 @@
                                                 Nothing
                                       }
                                     ]
->>>>>>> 0d5e8be9
                         )
                     |> Tuple.first
                     |> Application.view
@@ -1486,16 +1457,6 @@
                         >> Query.count (Expect.equal 1)
                 , test "successful step has a checkmark at the far right" <|
                     fetchPlanWithGetStep
-<<<<<<< HEAD
-                        >> Build.update (Build.Msgs.BuildEventsMsg Build.Msgs.Opened)
-                        >> Tuple.first
-                        >> Build.update
-                            (Build.Msgs.BuildEventsMsg <|
-                                Build.Msgs.Events <|
-                                    Ok <|
-                                        Array.fromList
-                                            [ STModels.FinishGet
-=======
                         >> flip (,) []
                         >> Build.handleDelivery
                             (EventsReceived <|
@@ -1503,7 +1464,6 @@
                                     [ { url = "http://localhost:8080/api/v1/builds/307/events"
                                       , data =
                                             STModels.FinishGet
->>>>>>> 0d5e8be9
                                                 { source = "stdout", id = "plan" }
                                                 0
                                                 Dict.empty
@@ -1526,16 +1486,6 @@
                             )
                 , test "get step lists resource version on the right" <|
                     fetchPlanWithGetStep
-<<<<<<< HEAD
-                        >> Build.update (Build.Msgs.BuildEventsMsg Build.Msgs.Opened)
-                        >> Tuple.first
-                        >> Build.update
-                            (Build.Msgs.BuildEventsMsg <|
-                                Build.Msgs.Events <|
-                                    Ok <|
-                                        Array.fromList
-                                            [ STModels.FinishGet
-=======
                         >> flip (,) []
                         >> Build.handleDelivery
                             (EventsReceived <|
@@ -1543,7 +1493,6 @@
                                     [ { url = "http://localhost:8080/api/v1/builds/307/events"
                                       , data =
                                             STModels.FinishGet
->>>>>>> 0d5e8be9
                                                 { source = "stdout", id = "plan" }
                                                 0
                                                 (Dict.fromList [ ( "version", "v3.1.4" ) ])
@@ -1560,14 +1509,6 @@
                         >> Query.has [ text "v3.1.4" ]
                 , test "running step has loading spinner at the right" <|
                     fetchPlanWithTaskStep
-<<<<<<< HEAD
-                        >> Build.update
-                            (Build.Msgs.BuildEventsMsg <|
-                                Build.Msgs.Events <|
-                                    Ok <|
-                                        Array.fromList
-                                            [ STModels.StartTask
-=======
                         >> flip (,) []
                         >> Build.handleDelivery
                             (EventsReceived <|
@@ -1575,7 +1516,6 @@
                                     [ { url = "http://localhost:8080/api/v1/builds/307/events"
                                       , data =
                                             STModels.StartTask
->>>>>>> 0d5e8be9
                                                 { source = "stdout"
                                                 , id = "plan"
                                                 }
@@ -1611,19 +1551,24 @@
                             )
                 , test "cancelled step has no-entry circle at the right" <|
                     fetchPlanWithTaskStep
-                        >> Build.update
-                            (Build.Msgs.BuildEventsMsg <|
-                                Build.Msgs.Events <|
-                                    Ok <|
-                                        Array.fromList
-                                            [ STModels.Initialize
+                        >> flip (,) []
+                        >> Build.handleDelivery
+                            (EventsReceived <|
+                                Ok <|
+                                    [ { url = "http://localhost:8080/api/v1/builds/307/events"
+                                      , data =
+                                            STModels.Initialize
                                                 { source = "stdout"
                                                 , id = "plan"
                                                 }
-                                            , STModels.BuildStatus
+                                      }
+                                    , { url = "http://localhost:8080/api/v1/builds/307/events"
+                                      , data =
+                                            STModels.BuildStatus
                                                 Concourse.BuildStatusAborted
                                                 (Date.fromTime 0)
-                                            ]
+                                      }
+                                    ]
                             )
                         >> Tuple.first
                         >> Build.view UserState.UserStateLoggedOut
@@ -1640,15 +1585,17 @@
                             )
                 , test "interrupted step has dashed circle with dot at the right" <|
                     fetchPlanWithTaskStep
-                        >> Build.update
-                            (Build.Msgs.BuildEventsMsg <|
-                                Build.Msgs.Events <|
-                                    Ok <|
-                                        Array.fromList
-                                            [ STModels.BuildStatus
+                        >> flip (,) []
+                        >> Build.handleDelivery
+                            (EventsReceived <|
+                                Ok <|
+                                    [ { url = "http://localhost:8080/api/v1/builds/307/events"
+                                      , data =
+                                            STModels.BuildStatus
                                                 Concourse.BuildStatusAborted
                                                 (Date.fromTime 0)
-                                            ]
+                                      }
+                                    ]
                             )
                         >> Tuple.first
                         >> Build.view UserState.UserStateLoggedOut
@@ -1665,16 +1612,6 @@
                             )
                 , test "failing step has an X at the far right" <|
                     fetchPlanWithGetStep
-<<<<<<< HEAD
-                        >> Build.update (Build.Msgs.BuildEventsMsg Build.Msgs.Opened)
-                        >> Tuple.first
-                        >> Build.update
-                            (Build.Msgs.BuildEventsMsg <|
-                                Build.Msgs.Events <|
-                                    Ok <|
-                                        Array.fromList
-                                            [ STModels.FinishGet
-=======
                         >> flip (,) []
                         >> Build.handleDelivery
                             (EventsReceived <|
@@ -1682,7 +1619,6 @@
                                     [ { url = "http://localhost:8080/api/v1/builds/307/events"
                                       , data =
                                             STModels.FinishGet
->>>>>>> 0d5e8be9
                                                 { source = "stdout", id = "plan" }
                                                 1
                                                 Dict.empty
@@ -1707,16 +1643,6 @@
                             )
                 , test "erroring step has orange exclamation triangle at right" <|
                     fetchPlanWithGetStep
-<<<<<<< HEAD
-                        >> Build.update (Build.Msgs.BuildEventsMsg Build.Msgs.Opened)
-                        >> Tuple.first
-                        >> Build.update
-                            (Build.Msgs.BuildEventsMsg <|
-                                Build.Msgs.Events <|
-                                    Ok <|
-                                        Array.fromList
-                                            [ STModels.Error
-=======
                         >> flip (,) []
                         >> Build.handleDelivery
                             (EventsReceived <|
@@ -1724,7 +1650,6 @@
                                     [ { url = "http://localhost:8080/api/v1/builds/307/events"
                                       , data =
                                             STModels.Error
->>>>>>> 0d5e8be9
                                                 { source = "stderr", id = "plan" }
                                                 "error message"
                                       }
@@ -1747,15 +1672,6 @@
                             )
                 , describe "erroring build" <|
                     [ test "has orange exclamation triangle at left" <|
-<<<<<<< HEAD
-                        erroringBuild
-                            >> Build.update
-                                (Build.Msgs.BuildEventsMsg <|
-                                    Build.Msgs.Events <|
-                                        Ok <|
-                                            Array.fromList
-                                                [ STModels.BuildError
-=======
                         fetchPlanWithGetStep
                             >> flip (,) []
                             >> Build.handleDelivery
@@ -1772,7 +1688,6 @@
                                         [ { url = "http://localhost:8080/api/v1/builds/307/events"
                                           , data =
                                                 STModels.BuildError
->>>>>>> 0d5e8be9
                                                     "error message"
                                           }
                                         ]
