--- conflicted
+++ resolved
@@ -105,88 +105,6 @@
         WindowResized width _ ->
             ( screenResize width model, effects )
 
-<<<<<<< HEAD
-        KeyUp keyCode ->
-            if keyCode == Keycodes.shift then
-                ( { model | shiftDown = False }, effects )
-
-            else
-                ( model, effects )
-
-        KeyDown keyCode ->
-            if keyCode == Keycodes.shift then
-                ( { model | shiftDown = True }, effects )
-
-            else
-                let
-                    options =
-                        dropdownOptions model
-                in
-                case keyCode of
-                    -- up arrow
-                    38 ->
-                        ( { model
-                            | dropdown =
-                                arrowUp options model.dropdown
-                          }
-                        , effects
-                        )
-
-                    -- down arrow
-                    40 ->
-                        ( { model
-                            | dropdown =
-                                arrowDown options model.dropdown
-                          }
-                        , effects
-                        )
-
-                    -- enter key
-                    13 ->
-                        case model.dropdown of
-                            Shown Nothing ->
-                                ( model, effects )
-
-                            Shown (Just idx) ->
-                                let
-                                    selectedItem =
-                                        options
-                                            |> Array.fromList
-                                            |> Array.get idx
-                                            |> Maybe.withDefault
-                                                model.query
-                                in
-                                ( { model
-                                    | dropdown = Shown Nothing
-                                    , query = selectedItem
-                                  }
-                                , [ ModifyUrl <|
-                                        Routes.toString <|
-                                            Routes.Dashboard (Routes.Normal (Just selectedItem))
-                                  ]
-                                )
-
-                            Hidden ->
-                                ( model, effects )
-
-                    -- escape key
-                    27 ->
-                        ( model, effects ++ [ Blur searchInputId ] )
-
-                    -- '/'
-                    191 ->
-                        ( model
-                        , if model.shiftDown then
-                            effects
-
-                          else
-                            effects ++ [ Focus searchInputId ]
-                        )
-
-                    -- any other keycode
-                    _ ->
-                        ( model, effects )
-=======
         KeyDown keyEvent ->
             let
                 options =
@@ -211,31 +129,29 @@
 
                 Keyboard.Enter ->
                     case model.dropdown of
-                        Shown { selectedIdx } ->
-                            case selectedIdx of
-                                Nothing ->
-                                    ( model, effects )
-
-                                Just idx ->
-                                    let
-                                        selectedItem =
-                                            options
-                                                |> Array.fromList
-                                                |> Array.get idx
-                                                |> Maybe.withDefault
-                                                    model.query
-                                    in
-                                    ( { model
-                                        | dropdown = Shown { selectedIdx = Nothing }
-                                        , query = selectedItem
-                                      }
-                                    , [ ModifyUrl <|
-                                            Routes.toString <|
-                                                Routes.Dashboard (Routes.Normal (Just selectedItem))
-                                      ]
-                                    )
-
-                        _ ->
+                        Shown (Just idx) ->
+                            let
+                                selectedItem =
+                                    options
+                                        |> Array.fromList
+                                        |> Array.get idx
+                                        |> Maybe.withDefault
+                                            model.query
+                            in
+                            ( { model
+                                | dropdown = Shown Nothing
+                                , query = selectedItem
+                              }
+                            , [ ModifyUrl <|
+                                    Routes.toString <|
+                                        Routes.Dashboard (Routes.Normal (Just selectedItem))
+                              ]
+                            )
+
+                        Shown Nothing ->
+                            ( model, effects )
+
+                        Hidden ->
                             ( model, effects )
 
                 Keyboard.Escape ->
@@ -253,7 +169,6 @@
                 -- any other keycode
                 _ ->
                     ( model, effects )
->>>>>>> 4f2eba63
 
         _ ->
             ( model, effects )
