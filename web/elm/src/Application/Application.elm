module Application.Application exposing
    ( Flags
    , Model
    , handleCallback
    , handleDelivery
    , init
    , locationMsg
    , subscriptions
    , update
    , view
    )

import Browser
import Concourse
import EffectTransformer exposing (ET)
import Http
import Message.Callback exposing (Callback(..))
import Message.Effects as Effects exposing (Effect(..))
import Message.Message as Message
import Message.Subscription
    exposing
        ( Delivery(..)
        , Interval(..)
        , Subscription(..)
        )
import Message.TopLevelMessage as Msgs exposing (TopLevelMessage(..))
import Routes
import ScreenSize
import Set exposing (Set)
import SubPage.SubPage as SubPage
import Url
import UserState exposing (UserState(..))


type alias Flags =
    { turbulenceImgSrc : String
    , notFoundImgSrc : String
    , csrfToken : Concourse.CSRFToken
    , authToken : String
    , clusterName : String
    , pipelineRunningKeyframes : String
    }


type alias Model =
    { subModel : SubPage.Model
    , turbulenceImgSrc : String
    , notFoundImgSrc : String
    , csrfToken : String
    , authToken : String
    , pipelineRunningKeyframes : String
    , route : Routes.Route
    , userState : UserState
<<<<<<< HEAD
    , pipelines : List Concourse.Pipeline
    , expandedTeams : Set String
    , isSideBarOpen : Bool
    , screenSize : ScreenSize.ScreenSize
    , hovered : Maybe Message.DomID
=======
    , clusterName : String
>>>>>>> aa1602ed
    }


init : Flags -> Url.Url -> ( Model, List Effect )
init flags url =
    let
        route =
            Routes.parsePath url
                |> Maybe.withDefault (Routes.Dashboard (Routes.Normal Nothing))

        ( subModel, subEffects ) =
            SubPage.init
                { turbulencePath = flags.turbulenceImgSrc
                , authToken = flags.authToken
                , pipelineRunningKeyframes = flags.pipelineRunningKeyframes
                , clusterName = flags.clusterName
                }
                route

        model =
            { subModel = subModel
            , turbulenceImgSrc = flags.turbulenceImgSrc
            , notFoundImgSrc = flags.notFoundImgSrc
            , csrfToken = flags.csrfToken
            , authToken = flags.authToken
            , pipelineRunningKeyframes = flags.pipelineRunningKeyframes
            , route = route
            , userState = UserStateUnknown
<<<<<<< HEAD
            , isSideBarOpen = False
            , pipelines = []
            , expandedTeams = Set.empty
            , screenSize = ScreenSize.Desktop
            , hovered = Nothing
=======
            , clusterName = flags.clusterName
>>>>>>> aa1602ed
            }

        handleTokenEffect =
            -- We've refreshed on the page and we're not
            -- getting it from query params
            if flags.csrfToken == "" then
                [ LoadToken ]

            else
                [ SaveToken flags.csrfToken
                , Effects.ModifyUrl <| Routes.toString route
                ]
    in
    ( model, [ FetchUser, GetScreenSize ] ++ handleTokenEffect ++ subEffects )


locationMsg : Url.Url -> TopLevelMessage
locationMsg url =
    case Routes.parsePath url of
        Just route ->
            DeliveryReceived <| RouteChanged route

        Nothing ->
            Msgs.Callback EmptyCallback


handleCallback : Callback -> Model -> ( Model, List Effect )
handleCallback callback model =
    case callback of
        BuildTriggered (Err err) ->
            redirectToLoginIfNecessary err ( model, [] )

        BuildAborted (Err err) ->
            redirectToLoginIfNecessary err ( model, [] )

        PausedToggled (Err err) ->
            redirectToLoginIfNecessary err ( model, [] )

        JobBuildsFetched (Err err) ->
            redirectToLoginIfNecessary err ( model, [] )

        InputToFetched (Err err) ->
            redirectToLoginIfNecessary err ( model, [] )

        OutputOfFetched (Err err) ->
            redirectToLoginIfNecessary err ( model, [] )

        PipelineToggled _ (Err err) ->
            subpageHandleCallback model callback
                |> redirectToLoginIfNecessary err

        VisibilityChanged _ _ (Err err) ->
            subpageHandleCallback model callback
                |> redirectToLoginIfNecessary err

        LoggedOut (Ok ()) ->
            subpageHandleCallback { model | userState = UserStateLoggedOut } callback

        APIDataFetched (Ok ( _, data )) ->
            subpageHandleCallback
                { model | userState = data.user |> Maybe.map UserStateLoggedIn |> Maybe.withDefault UserStateLoggedOut }
                callback

        APIDataFetched (Err _) ->
            subpageHandleCallback { model | userState = UserStateLoggedOut } callback

        UserFetched (Ok user) ->
            subpageHandleCallback { model | userState = UserStateLoggedIn user } callback

        UserFetched (Err _) ->
            subpageHandleCallback { model | userState = UserStateLoggedOut } callback

        PipelinesFetched (Ok pipelines) ->
            ( { model
                | pipelines = pipelines
                , expandedTeams =
                    case ( model.pipelines, model.route ) of
                        ( [], Routes.Pipeline { id } ) ->
                            Set.insert id.teamName model.expandedTeams

                        ( [], Routes.Job { id } ) ->
                            Set.insert id.teamName model.expandedTeams

                        ( [], Routes.Resource { id } ) ->
                            Set.insert id.teamName model.expandedTeams

                        _ ->
                            model.expandedTeams
              }
            , []
            )

        ScreenResized viewport ->
            subpageHandleCallback
                { model
                    | screenSize =
                        ScreenSize.fromWindowSize viewport.viewport.width
                }
                callback

        -- otherwise, pass down
        _ ->
            subpageHandleCallback model callback


subpageHandleCallback : Model -> Callback -> ( Model, List Effect )
subpageHandleCallback model callback =
    let
        ( subModel, effects ) =
            ( model.subModel, [] )
                |> SubPage.handleCallback callback
                |> SubPage.handleNotFound model.notFoundImgSrc model.route
    in
    ( { model | subModel = subModel }, effects )


update : TopLevelMessage -> Model -> ( Model, List Effect )
update msg model =
    case msg of
        Update (Message.Click Message.HamburgerMenu) ->
            ( { model | isSideBarOpen = not model.isSideBarOpen }, [] )

        Update (Message.Hover hovered) ->
            let
                ( subModel, subEffects ) =
                    ( model.subModel, [] )
                        |> SubPage.update model (Message.Hover hovered)
            in
            ( { model | subModel = subModel, hovered = hovered }, subEffects )

        Update (Message.Click (Message.SideBarTeam teamName)) ->
            ( { model
                | expandedTeams =
                    if Set.member teamName model.expandedTeams then
                        Set.remove teamName model.expandedTeams

                    else
                        Set.insert teamName model.expandedTeams
              }
            , []
            )

        Update m ->
            let
                ( subModel, subEffects ) =
                    ( model.subModel, [] )
                        |> SubPage.update model m
                        |> SubPage.handleNotFound model.notFoundImgSrc model.route
            in
            ( { model | subModel = subModel }, subEffects )

        Callback callback ->
            handleCallback callback model

        DeliveryReceived delivery ->
            handleDelivery delivery model


handleDelivery : Delivery -> Model -> ( Model, List Effect )
handleDelivery delivery model =
    let
        ( newSubmodel, subPageEffects ) =
            ( model.subModel, [] )
                |> SubPage.handleDelivery model delivery
                |> SubPage.handleNotFound model.notFoundImgSrc model.route

        ( newModel, applicationEffects ) =
            handleDeliveryForApplication
                delivery
                { model | subModel = newSubmodel }
    in
    ( newModel, subPageEffects ++ applicationEffects )


handleDeliveryForApplication : Delivery -> Model -> ( Model, List Effect )
handleDeliveryForApplication delivery model =
    case delivery of
        NonHrefLinkClicked route ->
            ( model, [ LoadExternal route ] )

        TokenReceived (Just tokenValue) ->
            ( { model | csrfToken = tokenValue }, [] )

        RouteChanged route ->
            urlUpdate route model

        WindowResized width _ ->
            ( { model | screenSize = ScreenSize.fromWindowSize width }, [] )

        UrlRequest request ->
            case request of
                Browser.Internal url ->
                    case Routes.parsePath url of
                        Just route ->
                            ( model, [ NavigateTo <| Routes.toString route ] )

                        Nothing ->
                            ( model, [ LoadExternal <| Url.toString url ] )

                Browser.External url ->
                    ( model, [ LoadExternal url ] )

        _ ->
            ( model, [] )


redirectToLoginIfNecessary : Http.Error -> ET Model
redirectToLoginIfNecessary err ( model, effects ) =
    case err of
        Http.BadStatus { status } ->
            if status.code == 401 then
                ( model, effects ++ [ RedirectToLogin ] )

            else
                ( model, effects )

        _ ->
            ( model, effects )


urlUpdate : Routes.Route -> Model -> ( Model, List Effect )
urlUpdate route model =
    let
        ( newSubmodel, subEffects ) =
            if route == model.route then
                ( model.subModel, [] )

            else if routeMatchesModel route model then
                SubPage.urlUpdate route ( model.subModel, [] )

            else
                SubPage.init
                    { turbulencePath = model.turbulenceImgSrc
                    , authToken = model.authToken
                    , pipelineRunningKeyframes = model.pipelineRunningKeyframes
                    , clusterName = model.clusterName
                    }
                    route
    in
    ( { model | subModel = newSubmodel, route = route }
    , subEffects ++ [ SetFavIcon Nothing ]
    )


view : Model -> Browser.Document TopLevelMessage
view model =
    SubPage.view model model.subModel


subscriptions : Model -> List Subscription
subscriptions model =
    [ OnNonHrefLinkClicked
    , OnTokenReceived
    , OnWindowResize
    ]
        ++ SubPage.subscriptions model.subModel


routeMatchesModel : Routes.Route -> Model -> Bool
routeMatchesModel route model =
    case ( route, model.subModel ) of
        ( Routes.Pipeline _, SubPage.PipelineModel _ ) ->
            True

        ( Routes.Resource _, SubPage.ResourceModel _ ) ->
            True

        ( Routes.Build _, SubPage.BuildModel _ ) ->
            True

        ( Routes.Job _, SubPage.JobModel _ ) ->
            True

        ( Routes.Dashboard _, SubPage.DashboardModel _ ) ->
            True

        _ ->
            False<|MERGE_RESOLUTION|>--- conflicted
+++ resolved
@@ -51,15 +51,12 @@
     , pipelineRunningKeyframes : String
     , route : Routes.Route
     , userState : UserState
-<<<<<<< HEAD
     , pipelines : List Concourse.Pipeline
     , expandedTeams : Set String
     , isSideBarOpen : Bool
     , screenSize : ScreenSize.ScreenSize
     , hovered : Maybe Message.DomID
-=======
     , clusterName : String
->>>>>>> aa1602ed
     }
 
 
@@ -88,15 +85,12 @@
             , pipelineRunningKeyframes = flags.pipelineRunningKeyframes
             , route = route
             , userState = UserStateUnknown
-<<<<<<< HEAD
             , isSideBarOpen = False
             , pipelines = []
             , expandedTeams = Set.empty
             , screenSize = ScreenSize.Desktop
             , hovered = Nothing
-=======
             , clusterName = flags.clusterName
->>>>>>> aa1602ed
             }
 
         handleTokenEffect =
