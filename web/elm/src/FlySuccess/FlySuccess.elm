--- conflicted
+++ resolved
@@ -23,11 +23,7 @@
 import Html exposing (Html)
 import Html.Attributes exposing (attribute, class, id, style)
 import Html.Events exposing (onClick, onMouseEnter, onMouseLeave)
-<<<<<<< HEAD
-=======
-import Html.Styled as HS
 import RemoteData
->>>>>>> 0d5e8be9
 import Routes
 import TopBar.Model
 import TopBar.Styles
@@ -103,11 +99,7 @@
             [ style TopBar.Styles.pageIncludingTopBar
             , id "page-including-top-bar"
             ]
-<<<<<<< HEAD
-            [ TopBar.view userState TopBar.Model.None model.topBar |> Html.map FromTopBar
-=======
-            [ TopBar.view userState TopBar.Model.None model |> HS.toUnstyled |> Html.map FromTopBar
->>>>>>> 0d5e8be9
+            [ TopBar.view userState TopBar.Model.None model |> Html.map FromTopBar
             , Html.div [ id "page-below-top-bar", style TopBar.Styles.pageBelowTopBar ]
                 [ Html.div
                     [ id "success-card"
