--- conflicted
+++ resolved
@@ -9,7 +9,6 @@
 	"code.cloudfoundry.org/garden"
 	"github.com/containerd/containerd"
 	"github.com/containerd/containerd/errdefs"
-<<<<<<< HEAD
 	"github.com/containerd/containerd/namespaces"
 )
 
@@ -30,26 +29,12 @@
 
 func NewContainer(context ContainerdContext, container containerd.Container) garden.Container {
 	return &Container{context, container}
-=======
-)
-
-type Container struct {
-	ctx                 context.Context
-	containerdContainer containerd.Container
-}
-
-func NewContainer(ctx context.Context, container containerd.Container) garden.Container {
-	return &Container{ctx, container}
->>>>>>> 1c3366a1
 }
 
 var _ garden.Container = (*Container)(nil)
 
-<<<<<<< HEAD
-=======
 // Handle returns a container's ID. This is the handle provided to the backend when it created the container.
 //
->>>>>>> 1c3366a1
 func (c *Container) Handle() string { return c.containerdContainer.ID() }
 
 // Stop stops a container.
@@ -60,12 +45,8 @@
 // Errors:
 // * None.
 func (c *Container) Stop(kill bool) error {
-<<<<<<< HEAD
 	ctx, _ := c.context.CreateContext()
 	task, err := c.containerdContainer.Task(ctx, nil)
-=======
-	task, err := c.containerdContainer.Task(c.ctx, nil)
->>>>>>> 1c3366a1
 	if err != nil {
 		if errdefs.IsNotFound(err) {
 			return nil
@@ -78,22 +59,14 @@
 		signal = syscall.SIGKILL
 	}
 
-<<<<<<< HEAD
 	ctx, _ = c.context.CreateContext()
 	err = task.Kill(ctx, signal)
-=======
-	err = task.Kill(c.ctx, signal)
->>>>>>> 1c3366a1
 	if err != nil {
 		return err
 	}
 
-<<<<<<< HEAD
 	ctx, _ = c.context.CreateContext()
 	result, err := task.Delete(ctx)
-=======
-	result, err := task.Delete(c.ctx)
->>>>>>> 1c3366a1
 	if err != nil {
 		return err
 	}
