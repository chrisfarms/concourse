--- conflicted
+++ resolved
@@ -28,19 +28,9 @@
 		result1 worker.Container
 		result2 error
 	}
-<<<<<<< HEAD
-	CreateResourceGetContainerStub        func(logger lager.Logger, cancel <-chan os.Signal, delegate worker.ImageFetchingDelegate, id worker.Identifier, metadata worker.Metadata, spec worker.ContainerSpec, resourceTypes atc.ResourceTypes, outputPaths map[string]string, resourceType string, version atc.Version, source atc.Source, params atc.Params) (worker.Container, error)
+	CreateResourceGetContainerStub        func(logger lager.Logger, resourceUser dbng.ResourceUser, cancel <-chan os.Signal, delegate worker.ImageFetchingDelegate, id worker.Identifier, metadata worker.Metadata, spec worker.ContainerSpec, resourceTypes atc.ResourceTypes, outputPaths map[string]string, resourceType string, version atc.Version, source atc.Source, params atc.Params) (worker.Container, error)
 	createResourceGetContainerMutex       sync.RWMutex
 	createResourceGetContainerArgsForCall []struct {
-=======
-	findOrCreateBuildContainerReturnsOnCall map[int]struct {
-		result1 worker.Container
-		result2 error
-	}
-	FindOrCreateResourceGetContainerStub        func(logger lager.Logger, resourceUser dbng.ResourceUser, cancel <-chan os.Signal, delegate worker.ImageFetchingDelegate, id worker.Identifier, metadata worker.Metadata, spec worker.ContainerSpec, resourceTypes atc.ResourceTypes, outputPaths map[string]string, resourceType string, version atc.Version, source atc.Source, params atc.Params) (worker.Container, error)
-	findOrCreateResourceGetContainerMutex       sync.RWMutex
-	findOrCreateResourceGetContainerArgsForCall []struct {
->>>>>>> 354ec7ae
 		logger        lager.Logger
 		resourceUser  dbng.ResourceUser
 		cancel        <-chan os.Signal
@@ -59,10 +49,6 @@
 		result1 worker.Container
 		result2 error
 	}
-	findOrCreateResourceGetContainerReturnsOnCall map[int]struct {
-		result1 worker.Container
-		result2 error
-	}
 	FindOrCreateResourceCheckContainerStub        func(logger lager.Logger, resourceUser dbng.ResourceUser, cancel <-chan os.Signal, delegate worker.ImageFetchingDelegate, id worker.Identifier, metadata worker.Metadata, spec worker.ContainerSpec, resourceTypes atc.ResourceTypes, resourceType string, source atc.Source) (worker.Container, error)
 	findOrCreateResourceCheckContainerMutex       sync.RWMutex
 	findOrCreateResourceCheckContainerArgsForCall []struct {
@@ -81,10 +67,6 @@
 		result1 worker.Container
 		result2 error
 	}
-	findOrCreateResourceCheckContainerReturnsOnCall map[int]struct {
-		result1 worker.Container
-		result2 error
-	}
 	CreateVolumeForResourceCacheStub        func(logger lager.Logger, vs worker.VolumeSpec, resourceCache *dbng.UsedResourceCache) (worker.Volume, error)
 	createVolumeForResourceCacheMutex       sync.RWMutex
 	createVolumeForResourceCacheArgsForCall []struct {
@@ -96,10 +78,6 @@
 		result1 worker.Volume
 		result2 error
 	}
-	createVolumeForResourceCacheReturnsOnCall map[int]struct {
-		result1 worker.Volume
-		result2 error
-	}
 	FindInitializedVolumeForResourceCacheStub        func(logger lager.Logger, resourceCache *dbng.UsedResourceCache) (worker.Volume, bool, error)
 	findInitializedVolumeForResourceCacheMutex       sync.RWMutex
 	findInitializedVolumeForResourceCacheArgsForCall []struct {
@@ -111,11 +89,6 @@
 		result2 bool
 		result3 error
 	}
-	findInitializedVolumeForResourceCacheReturnsOnCall map[int]struct {
-		result1 worker.Volume
-		result2 bool
-		result3 error
-	}
 	FindContainerForIdentifierStub        func(lager.Logger, worker.Identifier) (worker.Container, bool, error)
 	findContainerForIdentifierMutex       sync.RWMutex
 	findContainerForIdentifierArgsForCall []struct {
@@ -127,11 +100,6 @@
 		result2 bool
 		result3 error
 	}
-	findContainerForIdentifierReturnsOnCall map[int]struct {
-		result1 worker.Container
-		result2 bool
-		result3 error
-	}
 	FindContainerByHandleStub        func(lager.Logger, string, int) (worker.Container, bool, error)
 	findContainerByHandleMutex       sync.RWMutex
 	findContainerByHandleArgsForCall []struct {
@@ -140,11 +108,6 @@
 		arg3 int
 	}
 	findContainerByHandleReturns struct {
-		result1 worker.Container
-		result2 bool
-		result3 error
-	}
-	findContainerByHandleReturnsOnCall map[int]struct {
 		result1 worker.Container
 		result2 bool
 		result3 error
@@ -158,10 +121,6 @@
 		result1 atc.WorkerResourceType
 		result2 bool
 	}
-	findResourceTypeByPathReturnsOnCall map[int]struct {
-		result1 atc.WorkerResourceType
-		result2 bool
-	}
 	LookupVolumeStub        func(lager.Logger, string) (worker.Volume, bool, error)
 	lookupVolumeMutex       sync.RWMutex
 	lookupVolumeArgsForCall []struct {
@@ -169,11 +128,6 @@
 		arg2 string
 	}
 	lookupVolumeReturns struct {
-		result1 worker.Volume
-		result2 bool
-		result3 error
-	}
-	lookupVolumeReturnsOnCall map[int]struct {
 		result1 worker.Volume
 		result2 bool
 		result3 error
@@ -188,10 +142,6 @@
 		result1 worker.Worker
 		result2 error
 	}
-	satisfyingReturnsOnCall map[int]struct {
-		result1 worker.Worker
-		result2 error
-	}
 	AllSatisfyingStub        func(worker.WorkerSpec, atc.ResourceTypes) ([]worker.Worker, error)
 	allSatisfyingMutex       sync.RWMutex
 	allSatisfyingArgsForCall []struct {
@@ -202,10 +152,6 @@
 		result1 []worker.Worker
 		result2 error
 	}
-	allSatisfyingReturnsOnCall map[int]struct {
-		result1 []worker.Worker
-		result2 error
-	}
 	RunningWorkersStub        func() ([]worker.Worker, error)
 	runningWorkersMutex       sync.RWMutex
 	runningWorkersArgsForCall []struct{}
@@ -213,10 +159,6 @@
 		result1 []worker.Worker
 		result2 error
 	}
-	runningWorkersReturnsOnCall map[int]struct {
-		result1 []worker.Worker
-		result2 error
-	}
 	GetWorkerStub        func(workerName string) (worker.Worker, error)
 	getWorkerMutex       sync.RWMutex
 	getWorkerArgsForCall []struct {
@@ -226,17 +168,12 @@
 		result1 worker.Worker
 		result2 error
 	}
-	getWorkerReturnsOnCall map[int]struct {
-		result1 worker.Worker
-		result2 error
-	}
 	invocations      map[string][][]interface{}
 	invocationsMutex sync.RWMutex
 }
 
 func (fake *FakeClient) FindOrCreateBuildContainer(arg1 lager.Logger, arg2 <-chan os.Signal, arg3 worker.ImageFetchingDelegate, arg4 worker.Identifier, arg5 worker.Metadata, arg6 worker.ContainerSpec, arg7 atc.ResourceTypes, arg8 map[string]string) (worker.Container, error) {
 	fake.findOrCreateBuildContainerMutex.Lock()
-	ret, specificReturn := fake.findOrCreateBuildContainerReturnsOnCall[len(fake.findOrCreateBuildContainerArgsForCall)]
 	fake.findOrCreateBuildContainerArgsForCall = append(fake.findOrCreateBuildContainerArgsForCall, struct {
 		arg1 lager.Logger
 		arg2 <-chan os.Signal
@@ -252,9 +189,6 @@
 	if fake.FindOrCreateBuildContainerStub != nil {
 		return fake.FindOrCreateBuildContainerStub(arg1, arg2, arg3, arg4, arg5, arg6, arg7, arg8)
 	}
-	if specificReturn {
-		return ret.result1, ret.result2
-	}
 	return fake.findOrCreateBuildContainerReturns.result1, fake.findOrCreateBuildContainerReturns.result2
 }
 
@@ -278,30 +212,9 @@
 	}{result1, result2}
 }
 
-<<<<<<< HEAD
-func (fake *FakeClient) CreateResourceGetContainer(logger lager.Logger, cancel <-chan os.Signal, delegate worker.ImageFetchingDelegate, id worker.Identifier, metadata worker.Metadata, spec worker.ContainerSpec, resourceTypes atc.ResourceTypes, outputPaths map[string]string, resourceType string, version atc.Version, source atc.Source, params atc.Params) (worker.Container, error) {
+func (fake *FakeClient) CreateResourceGetContainer(logger lager.Logger, resourceUser dbng.ResourceUser, cancel <-chan os.Signal, delegate worker.ImageFetchingDelegate, id worker.Identifier, metadata worker.Metadata, spec worker.ContainerSpec, resourceTypes atc.ResourceTypes, outputPaths map[string]string, resourceType string, version atc.Version, source atc.Source, params atc.Params) (worker.Container, error) {
 	fake.createResourceGetContainerMutex.Lock()
 	fake.createResourceGetContainerArgsForCall = append(fake.createResourceGetContainerArgsForCall, struct {
-=======
-func (fake *FakeClient) FindOrCreateBuildContainerReturnsOnCall(i int, result1 worker.Container, result2 error) {
-	fake.FindOrCreateBuildContainerStub = nil
-	if fake.findOrCreateBuildContainerReturnsOnCall == nil {
-		fake.findOrCreateBuildContainerReturnsOnCall = make(map[int]struct {
-			result1 worker.Container
-			result2 error
-		})
-	}
-	fake.findOrCreateBuildContainerReturnsOnCall[i] = struct {
-		result1 worker.Container
-		result2 error
-	}{result1, result2}
-}
-
-func (fake *FakeClient) FindOrCreateResourceGetContainer(logger lager.Logger, resourceUser dbng.ResourceUser, cancel <-chan os.Signal, delegate worker.ImageFetchingDelegate, id worker.Identifier, metadata worker.Metadata, spec worker.ContainerSpec, resourceTypes atc.ResourceTypes, outputPaths map[string]string, resourceType string, version atc.Version, source atc.Source, params atc.Params) (worker.Container, error) {
-	fake.findOrCreateResourceGetContainerMutex.Lock()
-	ret, specificReturn := fake.findOrCreateResourceGetContainerReturnsOnCall[len(fake.findOrCreateResourceGetContainerArgsForCall)]
-	fake.findOrCreateResourceGetContainerArgsForCall = append(fake.findOrCreateResourceGetContainerArgsForCall, struct {
->>>>>>> 354ec7ae
 		logger        lager.Logger
 		resourceUser  dbng.ResourceUser
 		cancel        <-chan os.Signal
@@ -315,22 +228,11 @@
 		version       atc.Version
 		source        atc.Source
 		params        atc.Params
-<<<<<<< HEAD
-	}{logger, cancel, delegate, id, metadata, spec, resourceTypes, outputPaths, resourceType, version, source, params})
-	fake.recordInvocation("CreateResourceGetContainer", []interface{}{logger, cancel, delegate, id, metadata, spec, resourceTypes, outputPaths, resourceType, version, source, params})
+	}{logger, resourceUser, cancel, delegate, id, metadata, spec, resourceTypes, outputPaths, resourceType, version, source, params})
+	fake.recordInvocation("CreateResourceGetContainer", []interface{}{logger, resourceUser, cancel, delegate, id, metadata, spec, resourceTypes, outputPaths, resourceType, version, source, params})
 	fake.createResourceGetContainerMutex.Unlock()
 	if fake.CreateResourceGetContainerStub != nil {
-		return fake.CreateResourceGetContainerStub(logger, cancel, delegate, id, metadata, spec, resourceTypes, outputPaths, resourceType, version, source, params)
-=======
-	}{logger, resourceUser, cancel, delegate, id, metadata, spec, resourceTypes, outputPaths, resourceType, version, source, params})
-	fake.recordInvocation("FindOrCreateResourceGetContainer", []interface{}{logger, resourceUser, cancel, delegate, id, metadata, spec, resourceTypes, outputPaths, resourceType, version, source, params})
-	fake.findOrCreateResourceGetContainerMutex.Unlock()
-	if fake.FindOrCreateResourceGetContainerStub != nil {
-		return fake.FindOrCreateResourceGetContainerStub(logger, resourceUser, cancel, delegate, id, metadata, spec, resourceTypes, outputPaths, resourceType, version, source, params)
-	}
-	if specificReturn {
-		return ret.result1, ret.result2
->>>>>>> 354ec7ae
+		return fake.CreateResourceGetContainerStub(logger, resourceUser, cancel, delegate, id, metadata, spec, resourceTypes, outputPaths, resourceType, version, source, params)
 	}
 	return fake.createResourceGetContainerReturns.result1, fake.createResourceGetContainerReturns.result2
 }
@@ -341,17 +243,10 @@
 	return len(fake.createResourceGetContainerArgsForCall)
 }
 
-<<<<<<< HEAD
-func (fake *FakeClient) CreateResourceGetContainerArgsForCall(i int) (lager.Logger, <-chan os.Signal, worker.ImageFetchingDelegate, worker.Identifier, worker.Metadata, worker.ContainerSpec, atc.ResourceTypes, map[string]string, string, atc.Version, atc.Source, atc.Params) {
+func (fake *FakeClient) CreateResourceGetContainerArgsForCall(i int) (lager.Logger, dbng.ResourceUser, <-chan os.Signal, worker.ImageFetchingDelegate, worker.Identifier, worker.Metadata, worker.ContainerSpec, atc.ResourceTypes, map[string]string, string, atc.Version, atc.Source, atc.Params) {
 	fake.createResourceGetContainerMutex.RLock()
 	defer fake.createResourceGetContainerMutex.RUnlock()
-	return fake.createResourceGetContainerArgsForCall[i].logger, fake.createResourceGetContainerArgsForCall[i].cancel, fake.createResourceGetContainerArgsForCall[i].delegate, fake.createResourceGetContainerArgsForCall[i].id, fake.createResourceGetContainerArgsForCall[i].metadata, fake.createResourceGetContainerArgsForCall[i].spec, fake.createResourceGetContainerArgsForCall[i].resourceTypes, fake.createResourceGetContainerArgsForCall[i].outputPaths, fake.createResourceGetContainerArgsForCall[i].resourceType, fake.createResourceGetContainerArgsForCall[i].version, fake.createResourceGetContainerArgsForCall[i].source, fake.createResourceGetContainerArgsForCall[i].params
-=======
-func (fake *FakeClient) FindOrCreateResourceGetContainerArgsForCall(i int) (lager.Logger, dbng.ResourceUser, <-chan os.Signal, worker.ImageFetchingDelegate, worker.Identifier, worker.Metadata, worker.ContainerSpec, atc.ResourceTypes, map[string]string, string, atc.Version, atc.Source, atc.Params) {
-	fake.findOrCreateResourceGetContainerMutex.RLock()
-	defer fake.findOrCreateResourceGetContainerMutex.RUnlock()
-	return fake.findOrCreateResourceGetContainerArgsForCall[i].logger, fake.findOrCreateResourceGetContainerArgsForCall[i].resourceUser, fake.findOrCreateResourceGetContainerArgsForCall[i].cancel, fake.findOrCreateResourceGetContainerArgsForCall[i].delegate, fake.findOrCreateResourceGetContainerArgsForCall[i].id, fake.findOrCreateResourceGetContainerArgsForCall[i].metadata, fake.findOrCreateResourceGetContainerArgsForCall[i].spec, fake.findOrCreateResourceGetContainerArgsForCall[i].resourceTypes, fake.findOrCreateResourceGetContainerArgsForCall[i].outputPaths, fake.findOrCreateResourceGetContainerArgsForCall[i].resourceType, fake.findOrCreateResourceGetContainerArgsForCall[i].version, fake.findOrCreateResourceGetContainerArgsForCall[i].source, fake.findOrCreateResourceGetContainerArgsForCall[i].params
->>>>>>> 354ec7ae
+	return fake.createResourceGetContainerArgsForCall[i].logger, fake.createResourceGetContainerArgsForCall[i].resourceUser, fake.createResourceGetContainerArgsForCall[i].cancel, fake.createResourceGetContainerArgsForCall[i].delegate, fake.createResourceGetContainerArgsForCall[i].id, fake.createResourceGetContainerArgsForCall[i].metadata, fake.createResourceGetContainerArgsForCall[i].spec, fake.createResourceGetContainerArgsForCall[i].resourceTypes, fake.createResourceGetContainerArgsForCall[i].outputPaths, fake.createResourceGetContainerArgsForCall[i].resourceType, fake.createResourceGetContainerArgsForCall[i].version, fake.createResourceGetContainerArgsForCall[i].source, fake.createResourceGetContainerArgsForCall[i].params
 }
 
 func (fake *FakeClient) CreateResourceGetContainerReturns(result1 worker.Container, result2 error) {
@@ -362,23 +257,8 @@
 	}{result1, result2}
 }
 
-func (fake *FakeClient) FindOrCreateResourceGetContainerReturnsOnCall(i int, result1 worker.Container, result2 error) {
-	fake.FindOrCreateResourceGetContainerStub = nil
-	if fake.findOrCreateResourceGetContainerReturnsOnCall == nil {
-		fake.findOrCreateResourceGetContainerReturnsOnCall = make(map[int]struct {
-			result1 worker.Container
-			result2 error
-		})
-	}
-	fake.findOrCreateResourceGetContainerReturnsOnCall[i] = struct {
-		result1 worker.Container
-		result2 error
-	}{result1, result2}
-}
-
 func (fake *FakeClient) FindOrCreateResourceCheckContainer(logger lager.Logger, resourceUser dbng.ResourceUser, cancel <-chan os.Signal, delegate worker.ImageFetchingDelegate, id worker.Identifier, metadata worker.Metadata, spec worker.ContainerSpec, resourceTypes atc.ResourceTypes, resourceType string, source atc.Source) (worker.Container, error) {
 	fake.findOrCreateResourceCheckContainerMutex.Lock()
-	ret, specificReturn := fake.findOrCreateResourceCheckContainerReturnsOnCall[len(fake.findOrCreateResourceCheckContainerArgsForCall)]
 	fake.findOrCreateResourceCheckContainerArgsForCall = append(fake.findOrCreateResourceCheckContainerArgsForCall, struct {
 		logger        lager.Logger
 		resourceUser  dbng.ResourceUser
@@ -396,9 +276,6 @@
 	if fake.FindOrCreateResourceCheckContainerStub != nil {
 		return fake.FindOrCreateResourceCheckContainerStub(logger, resourceUser, cancel, delegate, id, metadata, spec, resourceTypes, resourceType, source)
 	}
-	if specificReturn {
-		return ret.result1, ret.result2
-	}
 	return fake.findOrCreateResourceCheckContainerReturns.result1, fake.findOrCreateResourceCheckContainerReturns.result2
 }
 
@@ -422,23 +299,8 @@
 	}{result1, result2}
 }
 
-func (fake *FakeClient) FindOrCreateResourceCheckContainerReturnsOnCall(i int, result1 worker.Container, result2 error) {
-	fake.FindOrCreateResourceCheckContainerStub = nil
-	if fake.findOrCreateResourceCheckContainerReturnsOnCall == nil {
-		fake.findOrCreateResourceCheckContainerReturnsOnCall = make(map[int]struct {
-			result1 worker.Container
-			result2 error
-		})
-	}
-	fake.findOrCreateResourceCheckContainerReturnsOnCall[i] = struct {
-		result1 worker.Container
-		result2 error
-	}{result1, result2}
-}
-
 func (fake *FakeClient) CreateVolumeForResourceCache(logger lager.Logger, vs worker.VolumeSpec, resourceCache *dbng.UsedResourceCache) (worker.Volume, error) {
 	fake.createVolumeForResourceCacheMutex.Lock()
-	ret, specificReturn := fake.createVolumeForResourceCacheReturnsOnCall[len(fake.createVolumeForResourceCacheArgsForCall)]
 	fake.createVolumeForResourceCacheArgsForCall = append(fake.createVolumeForResourceCacheArgsForCall, struct {
 		logger        lager.Logger
 		vs            worker.VolumeSpec
@@ -449,9 +311,6 @@
 	if fake.CreateVolumeForResourceCacheStub != nil {
 		return fake.CreateVolumeForResourceCacheStub(logger, vs, resourceCache)
 	}
-	if specificReturn {
-		return ret.result1, ret.result2
-	}
 	return fake.createVolumeForResourceCacheReturns.result1, fake.createVolumeForResourceCacheReturns.result2
 }
 
@@ -475,23 +334,8 @@
 	}{result1, result2}
 }
 
-func (fake *FakeClient) CreateVolumeForResourceCacheReturnsOnCall(i int, result1 worker.Volume, result2 error) {
-	fake.CreateVolumeForResourceCacheStub = nil
-	if fake.createVolumeForResourceCacheReturnsOnCall == nil {
-		fake.createVolumeForResourceCacheReturnsOnCall = make(map[int]struct {
-			result1 worker.Volume
-			result2 error
-		})
-	}
-	fake.createVolumeForResourceCacheReturnsOnCall[i] = struct {
-		result1 worker.Volume
-		result2 error
-	}{result1, result2}
-}
-
 func (fake *FakeClient) FindInitializedVolumeForResourceCache(logger lager.Logger, resourceCache *dbng.UsedResourceCache) (worker.Volume, bool, error) {
 	fake.findInitializedVolumeForResourceCacheMutex.Lock()
-	ret, specificReturn := fake.findInitializedVolumeForResourceCacheReturnsOnCall[len(fake.findInitializedVolumeForResourceCacheArgsForCall)]
 	fake.findInitializedVolumeForResourceCacheArgsForCall = append(fake.findInitializedVolumeForResourceCacheArgsForCall, struct {
 		logger        lager.Logger
 		resourceCache *dbng.UsedResourceCache
@@ -501,9 +345,6 @@
 	if fake.FindInitializedVolumeForResourceCacheStub != nil {
 		return fake.FindInitializedVolumeForResourceCacheStub(logger, resourceCache)
 	}
-	if specificReturn {
-		return ret.result1, ret.result2, ret.result3
-	}
 	return fake.findInitializedVolumeForResourceCacheReturns.result1, fake.findInitializedVolumeForResourceCacheReturns.result2, fake.findInitializedVolumeForResourceCacheReturns.result3
 }
 
@@ -528,25 +369,8 @@
 	}{result1, result2, result3}
 }
 
-func (fake *FakeClient) FindInitializedVolumeForResourceCacheReturnsOnCall(i int, result1 worker.Volume, result2 bool, result3 error) {
-	fake.FindInitializedVolumeForResourceCacheStub = nil
-	if fake.findInitializedVolumeForResourceCacheReturnsOnCall == nil {
-		fake.findInitializedVolumeForResourceCacheReturnsOnCall = make(map[int]struct {
-			result1 worker.Volume
-			result2 bool
-			result3 error
-		})
-	}
-	fake.findInitializedVolumeForResourceCacheReturnsOnCall[i] = struct {
-		result1 worker.Volume
-		result2 bool
-		result3 error
-	}{result1, result2, result3}
-}
-
 func (fake *FakeClient) FindContainerForIdentifier(arg1 lager.Logger, arg2 worker.Identifier) (worker.Container, bool, error) {
 	fake.findContainerForIdentifierMutex.Lock()
-	ret, specificReturn := fake.findContainerForIdentifierReturnsOnCall[len(fake.findContainerForIdentifierArgsForCall)]
 	fake.findContainerForIdentifierArgsForCall = append(fake.findContainerForIdentifierArgsForCall, struct {
 		arg1 lager.Logger
 		arg2 worker.Identifier
@@ -556,9 +380,6 @@
 	if fake.FindContainerForIdentifierStub != nil {
 		return fake.FindContainerForIdentifierStub(arg1, arg2)
 	}
-	if specificReturn {
-		return ret.result1, ret.result2, ret.result3
-	}
 	return fake.findContainerForIdentifierReturns.result1, fake.findContainerForIdentifierReturns.result2, fake.findContainerForIdentifierReturns.result3
 }
 
@@ -583,25 +404,8 @@
 	}{result1, result2, result3}
 }
 
-func (fake *FakeClient) FindContainerForIdentifierReturnsOnCall(i int, result1 worker.Container, result2 bool, result3 error) {
-	fake.FindContainerForIdentifierStub = nil
-	if fake.findContainerForIdentifierReturnsOnCall == nil {
-		fake.findContainerForIdentifierReturnsOnCall = make(map[int]struct {
-			result1 worker.Container
-			result2 bool
-			result3 error
-		})
-	}
-	fake.findContainerForIdentifierReturnsOnCall[i] = struct {
-		result1 worker.Container
-		result2 bool
-		result3 error
-	}{result1, result2, result3}
-}
-
 func (fake *FakeClient) FindContainerByHandle(arg1 lager.Logger, arg2 string, arg3 int) (worker.Container, bool, error) {
 	fake.findContainerByHandleMutex.Lock()
-	ret, specificReturn := fake.findContainerByHandleReturnsOnCall[len(fake.findContainerByHandleArgsForCall)]
 	fake.findContainerByHandleArgsForCall = append(fake.findContainerByHandleArgsForCall, struct {
 		arg1 lager.Logger
 		arg2 string
@@ -612,9 +416,6 @@
 	if fake.FindContainerByHandleStub != nil {
 		return fake.FindContainerByHandleStub(arg1, arg2, arg3)
 	}
-	if specificReturn {
-		return ret.result1, ret.result2, ret.result3
-	}
 	return fake.findContainerByHandleReturns.result1, fake.findContainerByHandleReturns.result2, fake.findContainerByHandleReturns.result3
 }
 
@@ -639,25 +440,8 @@
 	}{result1, result2, result3}
 }
 
-func (fake *FakeClient) FindContainerByHandleReturnsOnCall(i int, result1 worker.Container, result2 bool, result3 error) {
-	fake.FindContainerByHandleStub = nil
-	if fake.findContainerByHandleReturnsOnCall == nil {
-		fake.findContainerByHandleReturnsOnCall = make(map[int]struct {
-			result1 worker.Container
-			result2 bool
-			result3 error
-		})
-	}
-	fake.findContainerByHandleReturnsOnCall[i] = struct {
-		result1 worker.Container
-		result2 bool
-		result3 error
-	}{result1, result2, result3}
-}
-
 func (fake *FakeClient) FindResourceTypeByPath(path string) (atc.WorkerResourceType, bool) {
 	fake.findResourceTypeByPathMutex.Lock()
-	ret, specificReturn := fake.findResourceTypeByPathReturnsOnCall[len(fake.findResourceTypeByPathArgsForCall)]
 	fake.findResourceTypeByPathArgsForCall = append(fake.findResourceTypeByPathArgsForCall, struct {
 		path string
 	}{path})
@@ -666,9 +450,6 @@
 	if fake.FindResourceTypeByPathStub != nil {
 		return fake.FindResourceTypeByPathStub(path)
 	}
-	if specificReturn {
-		return ret.result1, ret.result2
-	}
 	return fake.findResourceTypeByPathReturns.result1, fake.findResourceTypeByPathReturns.result2
 }
 
@@ -692,23 +473,8 @@
 	}{result1, result2}
 }
 
-func (fake *FakeClient) FindResourceTypeByPathReturnsOnCall(i int, result1 atc.WorkerResourceType, result2 bool) {
-	fake.FindResourceTypeByPathStub = nil
-	if fake.findResourceTypeByPathReturnsOnCall == nil {
-		fake.findResourceTypeByPathReturnsOnCall = make(map[int]struct {
-			result1 atc.WorkerResourceType
-			result2 bool
-		})
-	}
-	fake.findResourceTypeByPathReturnsOnCall[i] = struct {
-		result1 atc.WorkerResourceType
-		result2 bool
-	}{result1, result2}
-}
-
 func (fake *FakeClient) LookupVolume(arg1 lager.Logger, arg2 string) (worker.Volume, bool, error) {
 	fake.lookupVolumeMutex.Lock()
-	ret, specificReturn := fake.lookupVolumeReturnsOnCall[len(fake.lookupVolumeArgsForCall)]
 	fake.lookupVolumeArgsForCall = append(fake.lookupVolumeArgsForCall, struct {
 		arg1 lager.Logger
 		arg2 string
@@ -718,9 +484,6 @@
 	if fake.LookupVolumeStub != nil {
 		return fake.LookupVolumeStub(arg1, arg2)
 	}
-	if specificReturn {
-		return ret.result1, ret.result2, ret.result3
-	}
 	return fake.lookupVolumeReturns.result1, fake.lookupVolumeReturns.result2, fake.lookupVolumeReturns.result3
 }
 
@@ -745,25 +508,8 @@
 	}{result1, result2, result3}
 }
 
-func (fake *FakeClient) LookupVolumeReturnsOnCall(i int, result1 worker.Volume, result2 bool, result3 error) {
-	fake.LookupVolumeStub = nil
-	if fake.lookupVolumeReturnsOnCall == nil {
-		fake.lookupVolumeReturnsOnCall = make(map[int]struct {
-			result1 worker.Volume
-			result2 bool
-			result3 error
-		})
-	}
-	fake.lookupVolumeReturnsOnCall[i] = struct {
-		result1 worker.Volume
-		result2 bool
-		result3 error
-	}{result1, result2, result3}
-}
-
 func (fake *FakeClient) Satisfying(arg1 worker.WorkerSpec, arg2 atc.ResourceTypes) (worker.Worker, error) {
 	fake.satisfyingMutex.Lock()
-	ret, specificReturn := fake.satisfyingReturnsOnCall[len(fake.satisfyingArgsForCall)]
 	fake.satisfyingArgsForCall = append(fake.satisfyingArgsForCall, struct {
 		arg1 worker.WorkerSpec
 		arg2 atc.ResourceTypes
@@ -773,9 +519,6 @@
 	if fake.SatisfyingStub != nil {
 		return fake.SatisfyingStub(arg1, arg2)
 	}
-	if specificReturn {
-		return ret.result1, ret.result2
-	}
 	return fake.satisfyingReturns.result1, fake.satisfyingReturns.result2
 }
 
@@ -799,23 +542,8 @@
 	}{result1, result2}
 }
 
-func (fake *FakeClient) SatisfyingReturnsOnCall(i int, result1 worker.Worker, result2 error) {
-	fake.SatisfyingStub = nil
-	if fake.satisfyingReturnsOnCall == nil {
-		fake.satisfyingReturnsOnCall = make(map[int]struct {
-			result1 worker.Worker
-			result2 error
-		})
-	}
-	fake.satisfyingReturnsOnCall[i] = struct {
-		result1 worker.Worker
-		result2 error
-	}{result1, result2}
-}
-
 func (fake *FakeClient) AllSatisfying(arg1 worker.WorkerSpec, arg2 atc.ResourceTypes) ([]worker.Worker, error) {
 	fake.allSatisfyingMutex.Lock()
-	ret, specificReturn := fake.allSatisfyingReturnsOnCall[len(fake.allSatisfyingArgsForCall)]
 	fake.allSatisfyingArgsForCall = append(fake.allSatisfyingArgsForCall, struct {
 		arg1 worker.WorkerSpec
 		arg2 atc.ResourceTypes
@@ -825,9 +553,6 @@
 	if fake.AllSatisfyingStub != nil {
 		return fake.AllSatisfyingStub(arg1, arg2)
 	}
-	if specificReturn {
-		return ret.result1, ret.result2
-	}
 	return fake.allSatisfyingReturns.result1, fake.allSatisfyingReturns.result2
 }
 
@@ -851,32 +576,14 @@
 	}{result1, result2}
 }
 
-func (fake *FakeClient) AllSatisfyingReturnsOnCall(i int, result1 []worker.Worker, result2 error) {
-	fake.AllSatisfyingStub = nil
-	if fake.allSatisfyingReturnsOnCall == nil {
-		fake.allSatisfyingReturnsOnCall = make(map[int]struct {
-			result1 []worker.Worker
-			result2 error
-		})
-	}
-	fake.allSatisfyingReturnsOnCall[i] = struct {
-		result1 []worker.Worker
-		result2 error
-	}{result1, result2}
-}
-
 func (fake *FakeClient) RunningWorkers() ([]worker.Worker, error) {
 	fake.runningWorkersMutex.Lock()
-	ret, specificReturn := fake.runningWorkersReturnsOnCall[len(fake.runningWorkersArgsForCall)]
 	fake.runningWorkersArgsForCall = append(fake.runningWorkersArgsForCall, struct{}{})
 	fake.recordInvocation("RunningWorkers", []interface{}{})
 	fake.runningWorkersMutex.Unlock()
 	if fake.RunningWorkersStub != nil {
 		return fake.RunningWorkersStub()
 	}
-	if specificReturn {
-		return ret.result1, ret.result2
-	}
 	return fake.runningWorkersReturns.result1, fake.runningWorkersReturns.result2
 }
 
@@ -894,23 +601,8 @@
 	}{result1, result2}
 }
 
-func (fake *FakeClient) RunningWorkersReturnsOnCall(i int, result1 []worker.Worker, result2 error) {
-	fake.RunningWorkersStub = nil
-	if fake.runningWorkersReturnsOnCall == nil {
-		fake.runningWorkersReturnsOnCall = make(map[int]struct {
-			result1 []worker.Worker
-			result2 error
-		})
-	}
-	fake.runningWorkersReturnsOnCall[i] = struct {
-		result1 []worker.Worker
-		result2 error
-	}{result1, result2}
-}
-
 func (fake *FakeClient) GetWorker(workerName string) (worker.Worker, error) {
 	fake.getWorkerMutex.Lock()
-	ret, specificReturn := fake.getWorkerReturnsOnCall[len(fake.getWorkerArgsForCall)]
 	fake.getWorkerArgsForCall = append(fake.getWorkerArgsForCall, struct {
 		workerName string
 	}{workerName})
@@ -919,9 +611,6 @@
 	if fake.GetWorkerStub != nil {
 		return fake.GetWorkerStub(workerName)
 	}
-	if specificReturn {
-		return ret.result1, ret.result2
-	}
 	return fake.getWorkerReturns.result1, fake.getWorkerReturns.result2
 }
 
@@ -940,20 +629,6 @@
 func (fake *FakeClient) GetWorkerReturns(result1 worker.Worker, result2 error) {
 	fake.GetWorkerStub = nil
 	fake.getWorkerReturns = struct {
-		result1 worker.Worker
-		result2 error
-	}{result1, result2}
-}
-
-func (fake *FakeClient) GetWorkerReturnsOnCall(i int, result1 worker.Worker, result2 error) {
-	fake.GetWorkerStub = nil
-	if fake.getWorkerReturnsOnCall == nil {
-		fake.getWorkerReturnsOnCall = make(map[int]struct {
-			result1 worker.Worker
-			result2 error
-		})
-	}
-	fake.getWorkerReturnsOnCall[i] = struct {
 		result1 worker.Worker
 		result2 error
 	}{result1, result2}
